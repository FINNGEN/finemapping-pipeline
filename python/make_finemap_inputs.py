--- conflicted
+++ resolved
@@ -8,11 +8,7 @@
 import json
 import numpy as np
 import scipy as sp
-<<<<<<< HEAD
 from scipy import stats
-=======
-import scipy.stats
->>>>>>> 38bc29b5
 import pandas as pd
 import pybedtools
 from collections import OrderedDict, defaultdict
@@ -123,11 +119,8 @@
         sumstats = sumstats.rename(index=str, columns={p_col: 'p'})
 
     if scale_se_by_pval:
-<<<<<<< HEAD
-        se = np.abs(sumstats.beta / stats.norm.ppf(sumstats.p/2))
-=======
-        se = np.abs(sumstats.beta / sp.stats.norm.ppf(sumstats.p.astype(float)/2))
->>>>>>> 38bc29b5
+
+        se = np.abs(sumstats.beta / stats.norm.ppf(sumstats.p.astype(float)/2))
         se[(sumstats.beta == 0) | np.isnan(se)] = sumstats.se[(sumstats.beta == 0) | np.isnan(se)]
         logger.info("{} SNPs are scaled (--scale-se-by-pval)".format(np.sum(~np.isclose(sumstats.se, se))))
         sumstats['se'] = se
@@ -145,14 +138,9 @@
                  exclude_MHC=False,
                  MHC_start=25e6,
                  MHC_end=34e6):
-<<<<<<< HEAD
-    df = pd.concat(map(lambda x: x[x.p < p_threshold], sumstats)).sort_values('p')
     bed_frames = []
-=======
     chisq_threshold = sp.stats.norm.ppf(p_threshold / 2) ** 2
     df = pd.concat(map(lambda x: x[x.chisq > chisq_threshold], sumstats)).sort_values('chisq', ascending=False)
-    bed = []
->>>>>>> 38bc29b5
     lead_snps = []
 
     build = 'hg19' if not grch38 else 'hg38'
